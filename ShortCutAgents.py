import numpy as np
<<<<<<< HEAD
import scipy
import matplotlib
import ShortCutEnvironment as environment
=======
from ShortCutEnvironment import env
>>>>>>> dfadd677


class QLearningAgent(object):

    def __init__(self, n_actions: int, n_states: int, epsilon=0.1, alpha=0.1, gamma=1.0, seed: int = None) -> None:
        """
        Initializer method for this agent model, sets the values necessary to complete all other methods.

<<<<<<< HEAD
        # Initializes Q-table
        self.Q_values = np.zeros((self.n_states, self.n_actions))
        
    def select_action(self, state):
        # TO DO: Implement policy
=======
        :param n_actions: Number of actions an agent can take at any state.
        :param n_states: Number of states the environment contains.
        :param epsilon: Exploration constant.
        :param alpha: Learning constant.
        :param gamma: Decay constant.
        :param seed: Randomness seed.
        """
>>>>>>> dfadd677

        self.n_actions: int = n_actions
        self.n_states: int = n_states
        self.epsilon: float = epsilon
        self.alpha: float = alpha
        self.gamma: float = gamma
        self.Q: np.ndarray = np.zeros((n_states, n_actions))

<<<<<<< HEAD
        return np.argmax(self.Q_values[state])
        
    def update(self, state, next_state, action, reward): # Augment arguments if necessary
        # TO DO: Implement Q-learning update

        self.Q_values[state, action] = self.Q_values[state, action] + self.alpha * (reward + (self.gamma * np.argmax(self.Q_values[next_state])) - self.Q_values[state, action])
    
    def train(self, n_episodes):
        # TO DO: Implement the agent loop that trains for n_episodes. 
        # Return a vector with the cumulative reward (=return) per episode
        episode_returns = []
        for episode in range(n_episodes):
            state = environment.env.reset()
            cumulative_reward = 0
            done = environment.env.done()
=======
        np.random.seed(seed)  # Used to ensure randomness, but can be filled to give repeatability in training.

    def select_action(self, state: int) -> int:
        """
        Epsilon greedy policy action selector, randomly generates a probability and correspondingly return an action.

        :param state: Current state.

        :return: Selected action.
        """

        # Choose random action
        if np.random.rand() < self.epsilon:
            return np.random.randint(0, self.n_actions)
        # Choose best action
        return np.argmax(self.Q[state])[0]

    def update(self, state: int, action: int, reward: float, next_state: int) -> None:
        """
        Update the expected reward values (Q) table utilizing the formula:
        Q(s,a) = Q(s, a) + a(r + g*max_a(Q(s')) - Q(s, a)), using Q table, alpha, and gamma.

        :param state: Current state.
        :param action: Selected action.
        :param reward: Reward of applying selected action in current state.
        :param next_state: New state after applying selected action in current state.
        """

        # Update the expected reward for selected state and action
        update = reward + self.gamma * np.argmax(self.Q[next_state]) - self.Q[state, action]
        self.Q[state, action] = self.Q[state, action] + self.alpha * update

    def train(self, n_episodes: int) -> np.array:
        """
        Trains the agent by running multiple episodes, returning the cumulative rewards across episodes as an array.

        :param n_episodes: Number of training episodes.

        :return: Array of cumulative rewards.
        """

        episode_returns = np.zeros(n_episodes)
        for e in range(n_episodes):
            # Reset the episodic variables
            state = env.reset()
            done = env.done()
            cumulative_reward = 0
>>>>>>> dfadd677

            # Run episode
            while not done:
                # Select and complete an action
                action = self.select_action(state)
<<<<<<< HEAD
                reward = environment.env.step(action)
                cumulative_reward += reward
                next_state = environment.env.state()
                done = environment.env.done()
                if not done:
                    self.update(state, next_state, action, reward)
=======
                reward = env.step(action)
                next_state = env.state()
                done = env.done()
                # Update expected reward if necessary
                if not done:
                    self.update(state, action, reward, next_state)
                # Move along to the next state and cumulate reward
>>>>>>> dfadd677
                state = next_state
                cumulative_reward += reward  # Should we add the reward of goal state?

<<<<<<< HEAD
            episode_returns.append(cumulative_reward)
=======
            # Record episode cumulative reward
            episode_returns[e] = cumulative_reward
>>>>>>> dfadd677

        return episode_returns


class SARSAAgent(object):

    def __init__(self, n_actions, n_states, epsilon=0.1, alpha=0.1, gamma=1.0):
        self.n_actions = n_actions
        self.n_states = n_states
        self.epsilon = epsilon
        self.alpha = alpha
        self.gamma = gamma
        # TO DO: Initialize variables if necessary

    def select_action(self, state):
        # TO DO: Implement policy
        action = None
        return action

    def update(self, state, action, reward, done):  # Augment arguments if necessary
        # TO DO: Implement SARSA update
        pass

    def train(self, n_episodes):
        # TO DO: Implement the agent loop that trains for n_episodes.
        # Return a vector with the the cumulative reward (=return) per episode
        episode_returns = []
        return episode_returns


class ExpectedSARSAAgent(object):

    def __init__(self, n_actions, n_states, epsilon=0.1, alpha=0.1, gamma=1.0):
        self.n_actions = n_actions
        self.n_states = n_states
        self.epsilon = epsilon
        self.alpha = alpha
        self.gamma = gamma
        # TO DO: Initialize variables if necessary

    def select_action(self, state):
        # TO DO: Implement policy
        action = None
        return action

    def update(self, state, action, reward, done):  # Augment arguments if necessary
        # TO DO: Implement Expected SARSA update
        pass

    def train(self, n_episodes):
        # TO DO: Implement the agent loop that trains for n_episodes.
        # Return a vector with the the cumulative reward (=return) per episode
        episode_returns = []
        return episode_returns


class nStepSARSAAgent(object):

    def __init__(self, n_actions, n_states, n, epsilon=0.1, alpha=0.1, gamma=1.0):
        self.n_actions = n_actions
        self.n_states = n_states
        self.n = n
        self.epsilon = epsilon
        self.alpha = alpha
        self.gamma = gamma
        # TO DO: Initialize variables if necessary

    def select_action(self, state):
        # TO DO: Implement policy
        action = None
        return action

    def update(self, states, actions, rewards, done):  # Augment arguments if necessary
        # TO DO: Implement n-step SARSA update
        pass

    def train(self, n_episodes):
        # TO DO: Implement the agent loop that trains for n_episodes.
        # Return a vector with the the cumulative reward (=return) per episode
        episode_returns = []
        return episode_returns<|MERGE_RESOLUTION|>--- conflicted
+++ resolved
@@ -1,137 +1,58 @@
 import numpy as np
-<<<<<<< HEAD
 import scipy
 import matplotlib
-import ShortCutEnvironment as environment
-=======
-from ShortCutEnvironment import env
->>>>>>> dfadd677
+import ShortCutEnvironment as environnment
 
 
 class QLearningAgent(object):
 
-    def __init__(self, n_actions: int, n_states: int, epsilon=0.1, alpha=0.1, gamma=1.0, seed: int = None) -> None:
-        """
-        Initializer method for this agent model, sets the values necessary to complete all other methods.
+    def __init__(self, n_actions, n_states, epsilon=0.1, alpha=0.1, gamma=1.0):
+        self.n_actions = n_actions
+        self.n_states = n_states
+        self.epsilon = epsilon
+        self.alpha = alpha
+        self.gamma = gamma
+        # TO DO: Initialize variables if necessary
 
-<<<<<<< HEAD
-        # Initializes Q-table
+        # Initializes Q-tables
         self.Q_values = np.zeros((self.n_states, self.n_actions))
         
     def select_action(self, state):
         # TO DO: Implement policy
-=======
-        :param n_actions: Number of actions an agent can take at any state.
-        :param n_states: Number of states the environment contains.
-        :param epsilon: Exploration constant.
-        :param alpha: Learning constant.
-        :param gamma: Decay constant.
-        :param seed: Randomness seed.
-        """
->>>>>>> dfadd677
 
-        self.n_actions: int = n_actions
-        self.n_states: int = n_states
-        self.epsilon: float = epsilon
-        self.alpha: float = alpha
-        self.gamma: float = gamma
-        self.Q: np.ndarray = np.zeros((n_states, n_actions))
+        if np.random.rand() <= self.epsilon:
+            return np.random.randint(0, self.n_actions)
 
-<<<<<<< HEAD
         return np.argmax(self.Q_values[state])
         
-    def update(self, state, next_state, action, reward): # Augment arguments if necessary
+    def update(self, state, next_state, action, reward, done): # Augment arguments if necessary
         # TO DO: Implement Q-learning update
 
-        self.Q_values[state, action] = self.Q_values[state, action] + self.alpha * (reward + (self.gamma * np.argmax(self.Q_values[next_state])) - self.Q_values[state, action])
+        if not done:
+            # Updates Q-values based on Q-learning equation
+            self.Q_values[state, action] = self.Q_values[state, action] + self.alpha * (reward + (self.gamma * np.argmax(self.Q_values[next_state])) - self.Q_values[state, action])
     
     def train(self, n_episodes):
         # TO DO: Implement the agent loop that trains for n_episodes. 
         # Return a vector with the cumulative reward (=return) per episode
         episode_returns = []
         for episode in range(n_episodes):
-            state = environment.env.reset()
+            state = environnment.env.reset()
             cumulative_reward = 0
-            done = environment.env.done()
-=======
-        np.random.seed(seed)  # Used to ensure randomness, but can be filled to give repeatability in training.
+            done = environnment.env.done()
 
-    def select_action(self, state: int) -> int:
-        """
-        Epsilon greedy policy action selector, randomly generates a probability and correspondingly return an action.
+            while not done:
 
-        :param state: Current state.
+                action = self.select_action(state)
+                reward = environnment.env.step(action)
+                cumulative_reward += reward
+                next_state = environnment.env.state()
+                done = environnment.env.done()
+                self.update(state, next_state, action, reward, done)
+                state = next_state
 
-        :return: Selected action.
-        """
+            episode_returns.append(cumulative_reward)
 
-        # Choose random action
-        if np.random.rand() < self.epsilon:
-            return np.random.randint(0, self.n_actions)
-        # Choose best action
-        return np.argmax(self.Q[state])[0]
-
-    def update(self, state: int, action: int, reward: float, next_state: int) -> None:
-        """
-        Update the expected reward values (Q) table utilizing the formula:
-        Q(s,a) = Q(s, a) + a(r + g*max_a(Q(s')) - Q(s, a)), using Q table, alpha, and gamma.
-
-        :param state: Current state.
-        :param action: Selected action.
-        :param reward: Reward of applying selected action in current state.
-        :param next_state: New state after applying selected action in current state.
-        """
-
-        # Update the expected reward for selected state and action
-        update = reward + self.gamma * np.argmax(self.Q[next_state]) - self.Q[state, action]
-        self.Q[state, action] = self.Q[state, action] + self.alpha * update
-
-    def train(self, n_episodes: int) -> np.array:
-        """
-        Trains the agent by running multiple episodes, returning the cumulative rewards across episodes as an array.
-
-        :param n_episodes: Number of training episodes.
-
-        :return: Array of cumulative rewards.
-        """
-
-        episode_returns = np.zeros(n_episodes)
-        for e in range(n_episodes):
-            # Reset the episodic variables
-            state = env.reset()
-            done = env.done()
-            cumulative_reward = 0
->>>>>>> dfadd677
-
-            # Run episode
-            while not done:
-                # Select and complete an action
-                action = self.select_action(state)
-<<<<<<< HEAD
-                reward = environment.env.step(action)
-                cumulative_reward += reward
-                next_state = environment.env.state()
-                done = environment.env.done()
-                if not done:
-                    self.update(state, next_state, action, reward)
-=======
-                reward = env.step(action)
-                next_state = env.state()
-                done = env.done()
-                # Update expected reward if necessary
-                if not done:
-                    self.update(state, action, reward, next_state)
-                # Move along to the next state and cumulate reward
->>>>>>> dfadd677
-                state = next_state
-                cumulative_reward += reward  # Should we add the reward of goal state?
-
-<<<<<<< HEAD
-            episode_returns.append(cumulative_reward)
-=======
-            # Record episode cumulative reward
-            episode_returns[e] = cumulative_reward
->>>>>>> dfadd677
 
         return episode_returns
 
@@ -145,18 +66,18 @@
         self.alpha = alpha
         self.gamma = gamma
         # TO DO: Initialize variables if necessary
-
+        
     def select_action(self, state):
         # TO DO: Implement policy
         action = None
         return action
-
-    def update(self, state, action, reward, done):  # Augment arguments if necessary
+        
+    def update(self, state, action, reward, done): # Augment arguments if necessary
         # TO DO: Implement SARSA update
         pass
 
     def train(self, n_episodes):
-        # TO DO: Implement the agent loop that trains for n_episodes.
+        # TO DO: Implement the agent loop that trains for n_episodes. 
         # Return a vector with the the cumulative reward (=return) per episode
         episode_returns = []
         return episode_returns
@@ -171,21 +92,21 @@
         self.alpha = alpha
         self.gamma = gamma
         # TO DO: Initialize variables if necessary
-
+        
     def select_action(self, state):
         # TO DO: Implement policy
         action = None
         return action
-
-    def update(self, state, action, reward, done):  # Augment arguments if necessary
+        
+    def update(self, state, action, reward, done): # Augment arguments if necessary
         # TO DO: Implement Expected SARSA update
         pass
 
     def train(self, n_episodes):
-        # TO DO: Implement the agent loop that trains for n_episodes.
+        # TO DO: Implement the agent loop that trains for n_episodes. 
         # Return a vector with the the cumulative reward (=return) per episode
         episode_returns = []
-        return episode_returns
+        return episode_returns    
 
 
 class nStepSARSAAgent(object):
@@ -198,18 +119,21 @@
         self.alpha = alpha
         self.gamma = gamma
         # TO DO: Initialize variables if necessary
-
+        
     def select_action(self, state):
         # TO DO: Implement policy
         action = None
         return action
-
-    def update(self, states, actions, rewards, done):  # Augment arguments if necessary
+        
+    def update(self, states, actions, rewards, done): # Augment arguments if necessary
         # TO DO: Implement n-step SARSA update
         pass
-
+    
     def train(self, n_episodes):
-        # TO DO: Implement the agent loop that trains for n_episodes.
+        # TO DO: Implement the agent loop that trains for n_episodes. 
         # Return a vector with the the cumulative reward (=return) per episode
         episode_returns = []
-        return episode_returns+        return episode_returns  
+    
+    
+    